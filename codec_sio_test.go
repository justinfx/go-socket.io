--- conflicted
+++ resolved
@@ -52,15 +52,9 @@
 	},
 	{
 		struct {
-<<<<<<< HEAD
-			Boolean bool   `json:"bOoLeAn"`
-			Str     string `json:"sTr"`
-			Array   []int  `json:"A"`
-=======
-			Boolean bool   "Boolean"
-			Str     string "Str"
-			Array   []int  "Array"
->>>>>>> d4c6668a
+			Boolean bool
+			Str     string
+			Array   []int
 		}{
 			false,
 			"string♥",
