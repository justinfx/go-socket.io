package main

import (
	"log"
	"net/http"
	"sync"
	"go-socket.io/socketio"
)

type Announcement struct {
	Announcement string `json:"announcement"`
}

type Buffer struct {
<<<<<<< HEAD
	Buffer []interface{} `json:"buffer"`
=======
	Buffer []Message "buffer"
>>>>>>> 5323f75c
}

type Message struct {
	Message []string `json:"message"`
}

// A very simple chat server
func main() {
	buffer := make([]Message, 0)
	mutex := new(sync.Mutex)

	// create the socket.io server and mux it to /socket.io/
	config := socketio.DefaultConfig
	config.Origins = []string{"localhost:8080"}
	sio := socketio.NewSocketIO(&config)

	go func() {
		if err := sio.ListenAndServeFlashPolicy(":843"); err != nil {
			log.Println(err)
		}
	}()

	// when a client connects - send it the buffer and broadcasta an announcement
	sio.OnConnect(func(c *socketio.Conn) {
		mutex.Lock()
		b := make([]Message, len(buffer))
		copy(b, buffer)
		c.Send(Buffer{b})
		mutex.Unlock()
		sio.Broadcast(Announcement{"connected: " + c.String()})
	})

	// when a client disconnects - send an announcement
	sio.OnDisconnect(func(c *socketio.Conn) {
		sio.Broadcast(Announcement{"disconnected: " + c.String()})
	})

	// when a client send a message - broadcast and store it
	sio.OnMessage(func(c *socketio.Conn, msg socketio.Message) {
		payload := Message{[]string{c.String(), msg.Data()}}
		mutex.Lock()
		buffer = append(buffer, payload)
		mutex.Unlock()
		sio.Broadcast(payload)
	})

	log.Println("Server starting. Tune your browser to http://localhost:8080/")

	mux := sio.ServeMux()
	mux.Handle("/", http.FileServer(http.Dir("www/")))

	if err := http.ListenAndServe(":8080", mux); err != nil {
		log.Fatal("ListenAndServe:", err)
	}
}<|MERGE_RESOLUTION|>--- conflicted
+++ resolved
@@ -12,11 +12,7 @@
 }
 
 type Buffer struct {
-<<<<<<< HEAD
 	Buffer []interface{} `json:"buffer"`
-=======
-	Buffer []Message "buffer"
->>>>>>> 5323f75c
 }
 
 type Message struct {
